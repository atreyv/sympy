--- conflicted
+++ resolved
@@ -781,12 +781,13 @@
     assert Sum(1/x,(x,1,10)).subs([(x,(3+n)**3)]) == Sum(1/x,(x,1,10))
     assert Sum(1/x,(x,1,10)).subs([(x,3*x-2)]) == Sum(1/x,(x,1,10))
 
-<<<<<<< HEAD
+
 def test_distribution_over_equality():
     assert Product(Eq(x*2, f(x)), (x, 1, 3)).doit() == Eq(48, f(1)*f(2)*f(3))
     assert Sum(Eq(f(x), x**2), (x, 0, y)) == \
         Eq(Sum(f(x), (x, 0, y)), Sum(x**2, (x, 0, y)))
-=======
+
+
 def test_github_issue_2787():
     n, k = symbols('n k', positive=True, integer=True)
     p = symbols('p', positive=True)
@@ -795,5 +796,4 @@
     res = s.doit().simplify()
     assert res == Piecewise((n*p, And(Or(-n + 1 < 0, -n + 1 >= 0),
         Or(-n + 1 < 0, Ne(p/(p - 1), 1)), p*Abs(1/(p - 1)) <= 1)),
-        (Sum(k*p**k*(-p + 1)**(-k)*(-p + 1)**n*binomial(n, k), (k, 0, n)), True))
->>>>>>> b9a02ae9
+        (Sum(k*p**k*(-p + 1)**(-k)*(-p + 1)**n*binomial(n, k), (k, 0, n)), True))