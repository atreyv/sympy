--- conflicted
+++ resolved
@@ -269,6 +269,18 @@
             return Integer(b.q), -e
         return b, e
 
+    def _eval_adjoint(self):
+        from sympy.functions.elementary.complexes import adjoint
+        i, p = self.exp.is_integer, self.base.is_positive
+        if i:
+            return adjoint(self.base)**self.exp
+        if p:
+            return self.base**adjoint(self.exp)
+        if i is False and p is False:
+            expanded = expand_complex(self)
+            if expanded != self:
+                return adjoint(expanded)
+
     def _eval_conjugate(self):
         from sympy.functions.elementary.complexes import conjugate as c
         i, p = self.exp.is_integer, self.base.is_positive
@@ -281,7 +293,6 @@
             if expanded != self:
                 return c(expanded)
 
-<<<<<<< HEAD
     def _eval_transpose(self):
         from sympy.functions.elementary.complexes import transpose
         i, p = self.exp.is_integer, self.base.is_complex
@@ -294,32 +305,7 @@
             if expanded != self:
                 return transpose(expanded)
 
-    def _eval_adjoint(self):
-        from sympy.functions.elementary.complexes import adjoint
-        i, p = self.exp.is_integer, self.base.is_positive
-        if i:
-            return adjoint(self.base)**self.exp
-        if p:
-            return self.base**adjoint(self.exp)
-        if i is False and p is False:
-            expanded = expand_complex(self)
-            if expanded != self:
-                return adjoint(expanded)
-
-    def _eval_expand_basic(self, deep=True, **hints):
-        sargs, terms = self.args, []
-        for term in sargs:
-            if hasattr(term, '_eval_expand_basic'):
-                newterm = term._eval_expand_basic(deep=deep, **hints)
-            else:
-                newterm = term
-            terms.append(newterm)
-        return self.func(*terms)
-
-    def _eval_expand_power_exp(self, deep=True, *args, **hints):
-=======
     def _eval_expand_power_exp(self, **hints):
->>>>>>> 3c2c3c75
         """a**(n+m) -> a**n*a**m"""
         b = self.base
         e = self.exp
